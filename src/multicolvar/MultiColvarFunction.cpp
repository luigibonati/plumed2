--- conflicted
+++ resolved
@@ -58,24 +58,15 @@
 void MultiColvarFunction::setupAtomLists( const bool& all_same_type ){
   // Make all atom requests and setup dependencies
   std::vector<AtomNumber> fake_atoms; 
-<<<<<<< HEAD
-  myinputdata.makeDataRequests( fake_atoms, all_same_type, this );
-=======
->>>>>>> 7b30a9ce
   // Do all setup stuff in MultiColvarBase
-  setupMultiColvarBase( fake_atoms );
+  setupMultiColvarBase( fake_atoms, all_same_type );
 }
 
 void MultiColvarFunction::buildSymmetryFunctionLists(){
   if( mybasemulticolvars.size()>2 ) error("Found too many multicolvars in DATA specification. You can use either 1 or 2");
 
-<<<<<<< HEAD
-  ignorepos=false; usespecies=true; ablocks.resize( 1 );
-  for(unsigned i=0;i<myinputdata.getNumberOfTasks(0);++i) addTaskToList( i );
-=======
   usespecies=true; ablocks.resize( 1 );
   for(unsigned i=0;i<mybasemulticolvars[0]->getFullNumberOfTasks();++i) addTaskToList( i );
->>>>>>> 7b30a9ce
 
   unsigned ntotal=0;
   for(unsigned i=0;i<mybasemulticolvars.size();++i){
@@ -92,18 +83,11 @@
   setupAtomLists( true );
 }
 
-<<<<<<< HEAD
 void MultiColvarFunction::buildSets( const bool& all_same_type ){
-  ignorepos=true; nblock = myinputdata.getNumberOfTasks(0); 
-  for(unsigned i=0;i<myinputdata.getNumberOfBaseMultiColvars();++i){
-     if( myinputdata.getNumberOfTasks(i)!=nblock ){
-=======
-void MultiColvarFunction::buildSets(){
   nblock = mybasemulticolvars[0]->getFullNumberOfTasks();
   for(unsigned i=0;i<mybasemulticolvars.size();++i){
      if( mybasemulticolvars[i]->getFullNumberOfTasks()!=nblock ){
->>>>>>> 7b30a9ce
-          error("mismatch between numbers of tasks in various base multicolvars");
+         error("mismatch between numbers of tasks in various base multicolvars");
      }
   }
   ablocks.resize( mybasemulticolvars.size() );
@@ -127,18 +111,11 @@
 void MultiColvarFunction::buildAtomListWithPairs( const bool& allow_intra_group ){
   if( !allow_intra_group && mybasemulticolvars.size()>2 ) error("only two input multicolvars allowed with this function"); 
   
-<<<<<<< HEAD
-  ignorepos=false; usespecies=false; ablocks.resize(2); // current_atoms.resize( 2 );
-  if( !allow_intra_group && myinputdata.getNumberOfBaseMultiColvars()==2 ){
-     nblock = myinputdata.getNumberOfTasks(0);
-     if( myinputdata.getNumberOfTasks(1)>nblock ) nblock = myinputdata.getNumberOfTasks(1);
-=======
   usespecies=false; ablocks.resize(2); 
   if( !allow_intra_group && mybasemulticolvars.size()==2 ){
      nblock = mybasemulticolvars[0]->getFullNumberOfTasks();
      if( mybasemulticolvars[1]->getFullNumberOfTasks()>nblock ) nblock = mybasemulticolvars[1]->getFullNumberOfTasks();
->>>>>>> 7b30a9ce
-    
+
      ablocks[0].resize( mybasemulticolvars[0]->getFullNumberOfTasks() );
      for(unsigned i=0;i<mybasemulticolvars[0]->getFullNumberOfTasks();++i) ablocks[0][i] = i;
      ablocks[1].resize( mybasemulticolvars[1]->getFullNumberOfTasks() ); unsigned istart = ablocks[0].size();
@@ -231,12 +208,6 @@
   mybasedata[mmc]->retrieveDerivatives( convertToLocalIndex(ind,mmc), normed, myder );
 }
 
-void MultiColvarFunction::superChainRule( const unsigned& ival, const unsigned& start, const unsigned& end,
-                                          const unsigned& jatom, const std::vector<double>& der,
-                                          MultiValue& myder, AtomValuePack& myatoms ) const {
-  myinputdata.superChainRule( ival, start, end, jatom, der, myder, myatoms );
-}
-
 void MultiColvarFunction::mergeVectorDerivatives( const unsigned& ival, const unsigned& start, const unsigned& end, 
                                                   const unsigned& jatom, const std::vector<double>& der, 
                                                   MultiValue& myder, AtomValuePack& myatoms ) const {
@@ -268,5 +239,36 @@
   }
 }
 
-}
-}
+void MultiColvarFunction::superChainRule( const unsigned& ival, const unsigned& start, const unsigned& end,
+                                          const unsigned& jatom, const std::vector<double>& der,
+                                          MultiValue& myder, AtomValuePack& myatoms ) const {
+  plumed_dbg_assert( ival<myder.getNumberOfValues() );
+  plumed_dbg_assert( start<myatoms.getUnderlyingMultiValue().getNumberOfValues() && end<=myatoms.getUnderlyingMultiValue().getNumberOfValues() );
+  plumed_dbg_assert( der.size()==myatoms.getUnderlyingMultiValue().getNumberOfValues() && jatom<getFullNumberOfBaseTasks() );
+                                          
+  unsigned mmc=colvar_label[jatom]; plumed_dbg_assert( mybasedata[mmc]->storedValueIsActive( convertToLocalIndex(jatom,mmc) ) );
+      
+  // Get start of indices for this atom 
+  unsigned basen=0; for(unsigned i=0;i<mmc;++i) basen+=3*mybasemulticolvars[i]->getNumberOfAtoms();
+ 
+  MultiValue& myvals=myatoms.getUnderlyingMultiValue();
+  // Now get the start of the virial
+  unsigned virbas = myvals.getNumberOfDerivatives()-9;
+  for(unsigned j=0;j<myder.getNumberActive();++j){
+     unsigned jder=myder.getActiveIndex(j);
+     if( jder<3*mybasemulticolvars[mmc]->getNumberOfAtoms() ){
+         unsigned kder=basen+jder;
+         for(unsigned icomp=start;icomp<end;++icomp){
+             myvals.addDerivative( icomp, kder, der[icomp]*myder.getDerivative( ival, jder ) );
+         }
+     } else {
+         unsigned kder=virbas + (jder - 3*mybasemulticolvars[mmc]->getNumberOfAtoms());
+         for(unsigned icomp=start;icomp<end;++icomp){
+             myvals.addDerivative( icomp, kder, der[icomp]*myder.getDerivative( ival, jder ) );
+         }
+     }
+  }
+}
+
+}
+}
