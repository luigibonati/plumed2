/* +++++++++++++++++++++++++++++++++++++++++++++++++++++++++++++++++++++++++
   Copyright (c) 2013 The plumed team
   (see the PEOPLE file at the root of the distribution for a list of names)

   See http://www.plumed-code.org for more information.

   This file is part of plumed, version 2.0.

   plumed is free software: you can redistribute it and/or modify
   it under the terms of the GNU Lesser General Public License as published by
   the Free Software Foundation, either version 3 of the License, or
   (at your option) any later version.

   plumed is distributed in the hope that it will be useful,
   but WITHOUT ANY WARRANTY; without even the implied warranty of
   MERCHANTABILITY or FITNESS FOR A PARTICULAR PURPOSE.  See the
   GNU Lesser General Public License for more details.

   You should have received a copy of the GNU Lesser General Public License
   along with plumed.  If not, see <http://www.gnu.org/licenses/>.
+++++++++++++++++++++++++++++++++++++++++++++++++++++++++++++++++++++++++ */
#include "MultiColvar.h"
#include "core/PlumedMain.h"
#include "core/ActionSet.h"
#include "core/SetupMolInfo.h"
#include "vesselbase/Vessel.h"
#include "tools/Pbc.h"
#include <vector>
#include <string>

using namespace std;
namespace PLMD{
namespace multicolvar{

void MultiColvar::registerKeywords( Keywords& keys ){
  MultiColvarBase::registerKeywords( keys );
  keys.reserve("numbered","ATOMS","the atoms involved in each of the collective variables you wish to calculate. "
                               "Keywords like ATOMS1, ATOMS2, ATOMS3,... should be listed and one CV will be "
                               "calculated for each ATOM keyword you specify (all ATOM keywords should "
                               "define the same number of atoms).  The eventual number of quantities calculated by this "
                               "action will depend on what functions of the distribution you choose to calculate."); 
  keys.reset_style("ATOMS","atoms");
  keys.reserve("atoms-3","SPECIES","this keyword is used for colvars such as coordination number. In that context it specifies that plumed should calculate "
                                 "one coordination number for each of the atoms specified.  Each of these coordination numbers specifies how many of the "
                                 "other specified atoms are within a certain cutoff of the central atom.");
  keys.reserve("atoms-4","SPECIESA","this keyword is used for colvars such as the coordination number.  In that context it species that plumed should calculate "
                                  "one coordination number for each of the atoms specified in SPECIESA.  Each of these cooordination numbers specifies how many "
                                  "of the atoms specifies using SPECIESB is within the specified cutoff");
  keys.reserve("atoms-4","SPECIESB","this keyword is used for colvars such as the coordination number.  It must appear with SPECIESA.  For a full explanation see " 
                                  "the documentation for that keyword");
  keys.addFlag("VERBOSE",false,"write a more detailed output");
} 

MultiColvar::MultiColvar(const ActionOptions&ao):
Action(ao),
MultiColvarBase(ao),
verbose_output(false)
{
  parseFlag("VERBOSE",verbose_output);
}

void MultiColvar::addColvar( const std::vector<unsigned>& newatoms ){
  if( verbose_output ){
     log.printf("  Colvar %d is calculated from atoms : ", colvar_atoms.size()+1);
     for(unsigned i=0;i<newatoms.size();++i) log.printf("%d ",all_atoms(newatoms[i]).serial() );
     log.printf("\n");
  }
  MultiColvarBase::addColvar( newatoms );
} 

void MultiColvar::readAtoms( int& natoms ){
  if( keywords.exists("ATOMS") ) readAtomsLikeKeyword( "ATOMS", natoms );
  if( keywords.exists("GROUP") ) readGroupsKeyword( natoms );
  if( keywords.exists("SPECIES") ) readSpeciesKeyword( natoms );

  if( all_atoms.fullSize()==0 ) error("No atoms have been read in");
  // Setup the multicolvar base
  setupMultiColvarBase();
}

<<<<<<< HEAD
void MultiColvar::readAtomsLikeKeyword( const std::string key, int& natoms ){ 
  if( all_atoms.fullSize()>0 ) return; 
=======
void MultiColvar::readAtomsLikeKeyword( const std::string & key, int& natoms ){ 
  if( readatoms) return; 
>>>>>>> 87744332

  std::vector<AtomNumber> t; std::vector<unsigned> newlist;
  for(int i=1;;++i ){
     parseAtomList(key, i, t );
     if( t.empty() ) break;

     if(!verbose_output){
        log.printf("  Colvar %d is calculated from atoms : ", i);
        for(unsigned j=0;j<t.size();++j) log.printf("%d ",t[j].serial() );
        log.printf("\n"); 
     }

     if( i==1 && natoms<0 ) natoms=t.size();
     if( t.size()!=natoms ){
         std::string ss; Tools::convert(i,ss); 
         error(key + ss + " keyword has the wrong number of atoms"); 
     }
     for(unsigned j=0;j<natoms;++j){ 
        newlist.push_back( natoms*(i-1)+j ); 
        all_atoms.addIndexToList( t[j] );
     }
     t.resize(0); addColvar( newlist );
     newlist.clear(); 
  }
}

void MultiColvar::readGroupsKeyword( int& natoms ){
  if( all_atoms.fullSize()>0 ) return;

  if( natoms==2 ){
      if( !keywords.exists("GROUPA") ) error("use GROUPA and GROUPB keywords as well as GROUP");
      if( !keywords.exists("GROUPB") ) error("use GROUPA and GROUPB keywords as well as GROUP");
  } else if( natoms==3 ){
      if( !keywords.exists("GROUPA") ) error("use GROUPA, GROUPB and GROUPC keywords as well as GROUP");
      if( !keywords.exists("GROUPB") ) error("use GROUPA, GROUPB and GROUPC keywords as well as GROUP");
      if( !keywords.exists("GROUPC") ) error("use GROUPA, GROUPB and GROUPC keywords as well as GROUP");
  } else {
      error("Cannot use groups keyword unless the number of atoms equals 2");
  }
  
  std::vector<AtomNumber> t;
  parseAtomList("GROUP",t);
  if( !t.empty() ){
      for(unsigned i=0;i<t.size();++i) all_atoms.addIndexToList( t[i] );
      std::vector<unsigned> newlist;
      if(natoms==2){ 
         for(unsigned i=1;i<t.size();++i){ 
             for(unsigned j=0;j<i;++j){ 
                newlist.push_back(i); newlist.push_back(j); addColvar( newlist ); newlist.clear();
             }
         }
      } else if(natoms==3){
         for(unsigned i=2;i<t.size();++i){
            for(unsigned j=1;j<i;++j){
               for(unsigned k=0;k<j;++k){
                   newlist.push_back(i); newlist.push_back(j);
                   newlist.push_back(k); addColvar( newlist );
                   newlist.clear();
               }
            }
         }
      }
      if( !verbose_output ){
          log.printf("  constructing colvars from %d atoms : ", t.size() );
          for(unsigned i=0;i<t.size();++i) log.printf("%d ",t[i].serial() );
          log.printf("\n");
      }
  } else {
      std::vector<AtomNumber> t1,t2; 
      parseAtomList("GROUPA",t1);
      if( !t1.empty() ){
         parseAtomList("GROUPB",t2);
         if ( t2.empty() && natoms==2 ) error("GROUPB keyword defines no atoms or is missing. Use either GROUPA and GROUPB or just GROUP"); 
         for(unsigned i=0;i<t1.size();++i) all_atoms.addIndexToList( t1[i] ); 
         for(unsigned i=0;i<t2.size();++i) all_atoms.addIndexToList( t2[i] ); 
         std::vector<unsigned> newlist;
         if(natoms==2){
            for(unsigned i=0;i<t1.size();++i){
                for(unsigned j=0;j<t2.size();++j){
                    newlist.push_back(i); newlist.push_back( t1.size() + j ); addColvar( newlist ); newlist.clear();
                }
            }
         } else if(natoms==3){
            if ( t2.empty() ) error("GROUPB keyword defines no atoms or is missing. Use either GROUPA and GROUPB, GROUPA, GROUPB and GROUPC or just GROUP");  
            std::vector<AtomNumber> t3;
            parseAtomList("GROUPC",t3);
            if( t3.empty() ){
                for(unsigned i=0;i<t1.size();++i){
                   for(unsigned j=1;j<t2.size();++j){ 
                      for(unsigned k=0;k<j;++k){
                           newlist.push_back( t1.size() + j );
                           newlist.push_back(i);
                           newlist.push_back( t1.size() + k );
                           addColvar( newlist ); newlist.clear();
                      }
                   }
                }
            } else {
                for(unsigned i=0;i<t3.size();++i) all_atoms.addIndexToList( t3[i] );
                for(unsigned i=0;i<t1.size();++i){
                    for(unsigned j=0;j<t2.size();++j){
                        for(unsigned k=0;k<t3.size();++k){
                           newlist.push_back( t1.size() + j );
                           newlist.push_back(i); 
                           newlist.push_back( t1.size() + t2.size() + k );
                           addColvar( newlist ); newlist.clear();
                        }
                    }
                }
            }
         }
      }
      if( !verbose_output ){
          log.printf("  constructing colvars from two groups containing %d and %d atoms respectively\n",t1.size(),t2.size() );
          log.printf("  group A contains atoms : ");
          for(unsigned i=0;i<t1.size();++i) log.printf("%d ",t1[i].serial() );
          log.printf("\n"); 
          log.printf("  group B contains atoms : ");
          for(unsigned i=0;i<t2.size();++i) log.printf("%d ",t2[i].serial() );
          log.printf("\n");
      }
  }
}

void MultiColvar::readSpeciesKeyword( int& natoms ){
  if( all_atoms.fullSize()>0 ) return ;

  std::vector<AtomNumber> t;
  parseAtomList("SPECIES",t);
  if( !t.empty() ){
      natoms=t.size();
      for(unsigned i=0;i<t.size();++i) all_atoms.addIndexToList( t[i] );
      std::vector<unsigned> newlist;
      if( keywords.exists("SPECIESA") && keywords.exists("SPECIESB") ){
          for(unsigned i=0;i<t.size();++i){
              newlist.push_back(i);
              for(unsigned j=0;j<t.size();++j){
                  if(i!=j) newlist.push_back(j); 
              }
              addColvar( newlist ); newlist.clear();
          }
          if( !verbose_output ){
              log.printf("  generating colvars from %d atoms of a particular type\n",t.size() );
              log.printf("  atoms involved : "); 
              for(unsigned i=0;i<t.size();++i) log.printf("%d ",t[i].serial() );
              log.printf("\n");
          }
      } else if( !( keywords.exists("SPECIESA") && keywords.exists("SPECIESB") ) ){
          std::vector<unsigned> newlist; verbose_output=false; // Make sure we don't do verbose output
          log.printf("  involving atoms : ");
          for(unsigned i=0;i<t.size();++i){ 
             newlist.push_back(i); addColvar( newlist ); newlist.clear();
             log.printf(" %d",t[i].serial() ); 
          }
          log.printf("\n");  
      } else {
          plumed_merror("SPECIES keyword is not for density or coordination like CV");
      }
  } else if( keywords.exists("SPECIESA") && keywords.exists("SPECIESB") ) {
      std::vector<AtomNumber> t1,t2;
      parseAtomList("SPECIESA",t1);
      if( !t1.empty() ){
         parseAtomList("SPECIESB",t2);
         if ( t2.empty() ) error("SPECIESB keyword defines no atoms or is missing. Use either SPECIESA and SPECIESB or just SPECIES");
         natoms=1+t2.size();
         for(unsigned i=0;i<t1.size();++i) all_atoms.addIndexToList( t1[i] );
         for(unsigned i=0;i<t2.size();++i) all_atoms.addIndexToList( t2[i] );
         std::vector<unsigned> newlist;
         for(unsigned i=0;i<t1.size();++i){
            newlist.push_back(i);
            for(unsigned j=0;j<t2.size();++j){
                if( t1[i]!=t2[j] ) newlist.push_back( t1.size() + j ); 
            }
            addColvar( newlist ); newlist.clear();
         }
         if( !verbose_output ){
             log.printf("  generating colvars from a group of %d central atoms and %d other atoms\n",t1.size(), t2.size() );
             log.printf("  central atoms are : ");
             for(unsigned i=0;i<t1.size();++i) log.printf("%d ",t1[i].serial() );
             log.printf("\n");
             log.printf("  other atoms are : ");
             for(unsigned i=0;i<t2.size();++i) log.printf("%d ",t2[i].serial() );
             log.printf("\n");
         }
      }
  } 
}

void MultiColvar::resizeDynamicArrays(){
  for(unsigned i=0;i<taskList.getNumberActive();++i){
      unsigned n=taskList[i];
      for(unsigned j=0;j<colvar_atoms[n].getNumberActive();++j){ 
         all_atoms.activate( colvar_atoms[n][j] );
      }
  }
  all_atoms.updateActiveMembers(); 
  // Request the atoms
  ActionAtomistic::requestAtoms( all_atoms.retrieveActiveList() );
}

void MultiColvar::calculate(){
  if( checkNumericalDerivatives() ) calculationsRequiredBeforeNumericalDerivatives();
  runAllTasks();
}

double MultiColvar::doCalculation( const unsigned& j ){
  double val=compute(j);
  atoms_with_derivatives.emptyActiveMembers();
  for(unsigned i=0;i<getNAtoms();++i) atoms_with_derivatives.updateIndex( getAtomIndex(i) );
  atoms_with_derivatives.sortActiveList();
  return val;
}

Vector MultiColvar::calculateCentralAtomPosition(){
  Vector catom=getCentralAtom();
  atomsWithCatomDer.emptyActiveMembers();
  for(unsigned i=0;i<getNAtoms();++i) atomsWithCatomDer.updateIndex( getAtomIndex(i) );
  atomsWithCatomDer.sortActiveList();
  return catom;
}
     
}
}<|MERGE_RESOLUTION|>--- conflicted
+++ resolved
@@ -78,13 +78,8 @@
   setupMultiColvarBase();
 }
 
-<<<<<<< HEAD
-void MultiColvar::readAtomsLikeKeyword( const std::string key, int& natoms ){ 
+void MultiColvar::readAtomsLikeKeyword( const std::string & key, int& natoms ){ 
   if( all_atoms.fullSize()>0 ) return; 
-=======
-void MultiColvar::readAtomsLikeKeyword( const std::string & key, int& natoms ){ 
-  if( readatoms) return; 
->>>>>>> 87744332
 
   std::vector<AtomNumber> t; std::vector<unsigned> newlist;
   for(int i=1;;++i ){
