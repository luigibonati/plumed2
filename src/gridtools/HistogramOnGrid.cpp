/* +++++++++++++++++++++++++++++++++++++++++++++++++++++++++++++++++++++++++
   Copyright (c) 2015-2017 The plumed team
   (see the PEOPLE file at the root of the distribution for a list of names)

   See http://www.plumed.org for more information.

   This file is part of plumed, version 2.

   plumed is free software: you can redistribute it and/or modify
   it under the terms of the GNU Lesser General Public License as published by
   the Free Software Foundation, either version 3 of the License, or
   (at your option) any later version.

   plumed is distributed in the hope that it will be useful,
   but WITHOUT ANY WARRANTY; without even the implied warranty of
   MERCHANTABILITY or FITNESS FOR A PARTICULAR PURPOSE.  See the
   GNU Lesser General Public License for more details.

   You should have received a copy of the GNU Lesser General Public License
   along with plumed.  If not, see <http://www.gnu.org/licenses/>.
+++++++++++++++++++++++++++++++++++++++++++++++++++++++++++++++++++++++++ */
#include "HistogramOnGrid.h"
#include "tools/KernelFunctions.h"

namespace PLMD {
namespace gridtools {

void HistogramOnGrid::registerKeywords( Keywords& keys ) {
  GridVessel::registerKeywords( keys );
  keys.add("compulsory","KERNEL","the type of kernel to use");
  keys.add("compulsory","BANDWIDTH","the bandwidths");
  keys.add("compulsory","CONCENTRATION","the concentration parameter for Von Mises-Fisher distributions");
}

HistogramOnGrid::HistogramOnGrid( const vesselbase::VesselOptions& da ):
  GridVessel(da),
  neigh_tot(0),
  addOneKernelAtATime(false),
  bandwidths(dimension),
  discrete(false)
{
  if( getType()=="flat" ) {
    parse("KERNEL",kerneltype);
    if( kerneltype=="discrete" || kerneltype=="DISCRETE" ) {
      discrete=true; setNoDerivatives();
    } else {
      parseVector("BANDWIDTH",bandwidths);
    }
  } else {
    parse("CONCENTRATION",von_misses_concentration);
    von_misses_norm = von_misses_concentration / ( 4*pi*sinh( von_misses_concentration ) );
  }
}

double HistogramOnGrid::getFibonacciCutoff() const {
  return std::log( epsilon / von_misses_norm ) / von_misses_concentration;
}

bool HistogramOnGrid::noDiscreteKernels() const {
  return !discrete;
}

void HistogramOnGrid::setBounds( const std::vector<std::string>& smin, const std::vector<std::string>& smax,
                                 const std::vector<unsigned>& nbins, const std::vector<double>& spacing ) {
  GridVessel::setBounds( smin, smax, nbins, spacing );
  if( !discrete ) {
    std::vector<double> point(dimension,0);
    KernelFunctions kernel( point, bandwidths, kerneltype, false, 1.0, true ); neigh_tot=1;
    nneigh=kernel.getSupport( dx ); std::vector<double> support( kernel.getContinuousSupport() );
    for(unsigned i=0; i<dimension; ++i) {
      if( pbc[i] && 2*support[i]>getGridExtent(i) ) error("bandwidth is too large for periodic grid");
      neigh_tot *= (2*nneigh[i]+1);
    }
  }
}

KernelFunctions* HistogramOnGrid::getKernelAndNeighbors( std::vector<double>& point, unsigned& num_neigh, std::vector<unsigned>& neighbors ) const {
  if( discrete ) {
    plumed_assert( getType()=="flat" );
    num_neigh=1; for(unsigned i=0; i<dimension; ++i) point[i] += 0.5*dx[i];
    neighbors[0] = getIndex( point ); return NULL;
  } else if( getType()=="flat" ) {
    KernelFunctions* kernel = new KernelFunctions( point, bandwidths, kerneltype, false, 1.0, true );
    getNeighbors( kernel->getCenter(), nneigh, num_neigh, neighbors );
    return kernel;
  } else if( getType()=="fibonacci" ) {
    getNeighbors( point, nneigh, num_neigh, neighbors );
    return NULL;
  } else {
    plumed_error();
  }
  return NULL;
}

std::vector<Value*> HistogramOnGrid::getVectorOfValues() const {
  std::vector<Value*> vv;
  for(unsigned i=0; i<dimension; ++i) {
    vv.push_back(new Value());
    if( pbc[i] ) vv[i]->setDomain( str_min[i], str_max[i] );
    else vv[i]->setNotPeriodic();
  }
  return vv;
}

void HistogramOnGrid::calculate( const unsigned& current, MultiValue& myvals, std::vector<double>& buffer, std::vector<unsigned>& der_list ) const {
  if( addOneKernelAtATime ) {
    plumed_dbg_assert( myvals.getNumberOfValues()==2 && !wasforced );
    std::vector<double> der( dimension );
    for(unsigned i=0; i<dimension; ++i) der[i]=myvals.getDerivative( 1, i );
    accumulate( getAction()->getPositionInCurrentTaskList(current), myvals.get(0), myvals.get(1), der, buffer );
  } else {
    plumed_dbg_assert( myvals.getNumberOfValues()==dimension+2 );
    std::vector<double> point( dimension ); double weight=myvals.get(0)*myvals.get( 1+dimension );
    for(unsigned i=0; i<dimension; ++i) point[i]=myvals.get( 1+i );
    // Get the kernel
    unsigned num_neigh; std::vector<unsigned> neighbors(1);
    std::vector<double> der( dimension );
    KernelFunctions* kernel=getKernelAndNeighbors( point, num_neigh, neighbors );

    if( !kernel && getType()=="flat" ) {
      plumed_dbg_assert( num_neigh==1 ); der.resize(0);
      accumulate( neighbors[0], weight, 1.0, der, buffer );
    } else {
      double totwforce=0.0;
      std::vector<double> intforce( 2*dimension, 0.0 );
      std::vector<Value*> vv( getVectorOfValues() );
<<<<<<< HEAD
      double newval; std::vector<double> xx( dimension );
=======

      double newval; std::vector<unsigned> tindices( dimension ); std::vector<double> xx( dimension );
>>>>>>> f5ab7a1b
      for(unsigned i=0; i<num_neigh; ++i) {
        unsigned ineigh=neighbors[i];
        if( inactive( ineigh ) ) continue ;
        getGridPointCoordinates( ineigh, tindices, xx );
        if( kernel ) {
          for(unsigned j=0; j<dimension; ++j) vv[j]->set(xx[j]);
          newval = kernel->evaluate( vv, der, true );
        } else {
          // Evalulate dot product
          double dot=0; for(unsigned j=0; j<dimension; ++j) { dot+=xx[j]*point[j]; der[j]=xx[j]; }
          // Von misses distribution for concentration parameter
          newval = von_misses_norm*exp( von_misses_concentration*dot );
          // And final derivatives
          for(unsigned j=0; j<dimension; ++j) der[j] *= von_misses_concentration*newval;
        }
        accumulate( ineigh, weight, newval, der, buffer );
        if( wasForced() ) {
          accumulateForce( ineigh, weight, der, intforce );
          totwforce += myvals.get( 1+dimension )*newval*forces[ineigh];
        }
      }
      if( wasForced() ) {
        // Minus sign for kernel here as we are taking derivative with respect to position of center of
        // kernel NOT derivative wrt to grid point
        double pref = 1; if( kernel ) pref = -1;
        unsigned nder = getAction()->getNumberOfDerivatives();
        unsigned gridbuf = getNumberOfBufferPoints()*getNumberOfQuantities();
        for(unsigned j=0; j<dimension; ++j) {
          for(unsigned k=0; k<myvals.getNumberActive(); ++k) {
            unsigned kder=myvals.getActiveIndex(k);
            buffer[ bufstart + gridbuf + kder ] += pref*intforce[j]*myvals.getDerivative( j+1, kder );
          }
        }
        // Accumulate the sum of all the weights
        buffer[ bufstart + gridbuf + nder ] += myvals.get(0);
        // Add the derivatives of the weights into the force -- this is separate loop as weights of all parts are considered together
        for(unsigned k=0; k<myvals.getNumberActive(); ++k) {
          unsigned kder=myvals.getActiveIndex(k);
          buffer[ bufstart + gridbuf + kder ] += totwforce*myvals.getDerivative( 0, kder );
          buffer[ bufstart + gridbuf + nder + 1 + kder ] += myvals.getDerivative( 0, kder );
        }
      }
      delete kernel; for(unsigned i=0; i<dimension; ++i) delete vv[i];
    }
  }
}

void HistogramOnGrid::accumulate( const unsigned& ipoint, const double& weight, const double& dens, const std::vector<double>& der, std::vector<double>& buffer ) const {
  buffer[bufstart+nper*ipoint] += weight*dens;
  if( der.size()>0 ) for(unsigned j=0; j<dimension; ++j) buffer[bufstart+nper*ipoint + 1 + j] += weight*der[j];
}

void HistogramOnGrid::accumulateForce( const unsigned& ipoint, const double& weight, const std::vector<double>& der, std::vector<double>& intforce ) const {
  for(unsigned j=0; j<der.size(); ++j) intforce[j] += forces[ipoint]*weight*der[j];
}

void HistogramOnGrid::getFinalForces( const std::vector<double>& buffer, std::vector<double>& finalForces ) {
  if( finalForces.size()!=getAction()->getNumberOfDerivatives() ) finalForces.resize( getAction()->getNumberOfDerivatives() );
  // And the final force
  unsigned nder = getAction()->getNumberOfDerivatives();
  // Derivatives due to normalization
  unsigned gridbuf = getNumberOfBufferPoints()*getNumberOfQuantities();
  for(unsigned i=0; i<finalForces.size(); ++i) finalForces[i] = buffer[ bufstart + gridbuf + i ];
  // Derivatives due to normalization
  if( !noAverage() ) {
    unsigned wderstart = bufstart + gridbuf + nder; double pref=0;
    for(unsigned ipoint=0; ipoint<getNumberOfPoints(); ++ipoint) {
      pref += forces[ipoint]*buffer[ bufstart + ipoint*nper ] / buffer[wderstart];
    }
    for(unsigned j=0; j<finalForces.size(); ++j) finalForces[j] -= pref*buffer[ wderstart + 1 + j ];
  }
}

void HistogramOnGrid::finish( const std::vector<double>& buffer ) {
  if( addOneKernelAtATime ) {
    for(unsigned i=0; i<getAction()->getCurrentNumberOfActiveTasks(); ++i) {
      for(unsigned j=0; j<nper; ++j) addDataElement( nper*getAction()->getActiveTask(i)+j, buffer[bufstart+i*nper+j] );
    }
  } else {
    GridVessel::finish( buffer );
  }
}

}
}<|MERGE_RESOLUTION|>--- conflicted
+++ resolved
@@ -124,12 +124,8 @@
       double totwforce=0.0;
       std::vector<double> intforce( 2*dimension, 0.0 );
       std::vector<Value*> vv( getVectorOfValues() );
-<<<<<<< HEAD
-      double newval; std::vector<double> xx( dimension );
-=======
 
       double newval; std::vector<unsigned> tindices( dimension ); std::vector<double> xx( dimension );
->>>>>>> f5ab7a1b
       for(unsigned i=0; i<num_neigh; ++i) {
         unsigned ineigh=neighbors[i];
         if( inactive( ineigh ) ) continue ;
