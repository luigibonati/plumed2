--- conflicted
+++ resolved
@@ -70,12 +70,8 @@
   unsigned forcesHaveBeenSet;
   bool virialHasBeenSet;
   bool massAndChargeOK;
-<<<<<<< HEAD
-  bool needCommunication;
-=======
   bool shuffledAtoms;
->>>>>>> 76abc96b
-
+  
   std::map<std::string,std::vector<AtomNumber> > groups;
 
   void resizeVectors(unsigned);
