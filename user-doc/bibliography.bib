--- conflicted
+++ resolved
@@ -2091,8 +2091,6 @@
         Volume = {11},
         Year = {2015}
 }
-<<<<<<< HEAD
-=======
 
 @article{Camilloni:2014iy,
 author = {Camilloni, Carlo and Vendruscolo, Michele},
@@ -2136,5 +2134,4 @@
 number = {2},
 pages = {e1003406},
 month = feb
-}
->>>>>>> d3c5dc52
+}