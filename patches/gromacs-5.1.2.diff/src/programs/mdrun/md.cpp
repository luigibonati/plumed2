--- conflicted
+++ resolved
@@ -1063,17 +1063,10 @@
             repl=replica_exchange_get_repl(repl_ex);
             nrepl=replica_exchange_get_nrepl(repl_ex);
           }
-<<<<<<< HEAD
-          if (PAR(cr)) {
-            if (DOMAINDECOMP(cr))
-              dd_collect_state(cr->dd,state,state_global);
-          }
-=======
           if (DOMAINDECOMP(cr))
             dd_collect_state(cr->dd,state,state_global);
           else
             copy_state_nonatomdata(state, state_global);
->>>>>>> 63e6983b
           if(MASTER(cr)){
             if(repl%2==step/repl_ex_nst%2){
               if(repl-1>=0) exchange_state(cr->ms,repl-1,state_global);
@@ -1081,11 +1074,8 @@
               if(repl+1<nrepl) exchange_state(cr->ms,repl+1,state_global);
             }
           }
-<<<<<<< HEAD
-=======
           if (!DOMAINDECOMP(cr))
             copy_state_nonatomdata(state_global, state);
->>>>>>> 63e6983b
           if(PAR(cr)){
             if (DOMAINDECOMP(cr)) {
               dd_partition_system(fplog,step,cr,TRUE,1,
@@ -1111,17 +1101,10 @@
           sfree(hrex_enerd);
 
 /* exchange back */
-<<<<<<< HEAD
-          if (PAR(cr)) {
-            if (DOMAINDECOMP(cr))
-              dd_collect_state(cr->dd,state,state_global);
-          }
-=======
           if (DOMAINDECOMP(cr))
             dd_collect_state(cr->dd,state,state_global);
           else
             copy_state_nonatomdata(state, state_global);
->>>>>>> 63e6983b
           if(MASTER(cr)){
             if(repl%2==step/repl_ex_nst%2){
               if(repl-1>=0) exchange_state(cr->ms,repl-1,state_global);
@@ -1129,11 +1112,8 @@
               if(repl+1<nrepl) exchange_state(cr->ms,repl+1,state_global);
             }
           }
-<<<<<<< HEAD
-=======
           if (!DOMAINDECOMP(cr))
             copy_state_nonatomdata(state_global, state);
->>>>>>> 63e6983b
           if(PAR(cr)){
             if (DOMAINDECOMP(cr)) {
               dd_partition_system(fplog,step,cr,TRUE,1,
